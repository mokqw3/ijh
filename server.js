require('dotenv').config();
const express = require('express');
const path = require('path');
const fs = require('fs');
const cors = require('cors');
const { ultraAIPredict } = require('./predictionLogic.js');
<<<<<<< HEAD
const admin = require('firebase-admin');

// --- Firebase Admin SDK Initialization ---
try {
    // FIX: Explicitly providing the projectId to prevent auto-detection issues.
    admin.initializeApp({
        credential: admin.credential.applicationDefault(),
        projectId: process.env.GCLOUD_PROJECT, // This line directly uses the environment variable
        databaseURL: `https://${process.env.GCLOUD_PROJECT}.firebaseio.com`
    });
    console.log("Firebase Admin SDK initialized successfully.");
} catch (error) {
    console.error("FATAL: Firebase Admin SDK initialization failed. Ensure GOOGLE_APPLICATION_CREDENTIALS and GCLOUD_PROJECT are set correctly.", error);
    process.exit(1); // Exit if Firebase can't be initialized
}
=======
>>>>>>> c4397f1c

const app = express();
const PORT = process.env.PORT || 3000;

// --- CORS Configuration ---
const allowedOrigin = process.env.ALLOWED_ORIGIN || '*'; 
const corsOptions = {
  origin: allowedOrigin
};
app.use(cors(corsOptions));
app.use(express.json());

// --- API Key Middleware ---
const requireApiKey = (req, res, next) => {
  const apiKey = req.get('X-API-Key');
  const serverApiKey = process.env.API_KEY;

  if (!serverApiKey) {
      console.error("FATAL: API_KEY environment variable is not set on the server.");
      return res.status(500).json({ error: 'Server configuration error: API Key not set.' });
  }

  if (!apiKey || apiKey !== serverApiKey) {
    return res.status(401).json({ error: 'Unauthorized: Invalid or missing API Key' });
  }
  next();
};

<<<<<<< HEAD
// --- PATHS & STATE MANAGEMENT ---
const DATA_DIR = process.env.RENDER_DISK_PATH || __dirname;
const GAME_DATA_PATH = path.join(DATA_DIR, 'gameData.json'); // This is now a fallback/legacy path
const APP_STATE_PATH = path.join(DATA_DIR, 'appState.json'); // This is now a fallback/legacy path

let sharedStats = {}; // This will hold the persistent state for the prediction engine
app.locals.nextPrediction = null; // Store nextPrediction on the app object

async function loadState() {
    try {
        const stateRef = db.collection('app-state').doc('main');
        const doc = await stateRef.get();
        if (doc.exists) {
            app.locals.sharedStats = doc.data();
            console.log("Prediction engine state loaded from Firestore.");
        } else {
            console.log("No prediction state found in Firestore, starting fresh.");
=======
// --- PATHS & STATE MANAGEMENT (using local JSON files) ---
const DATA_DIR = process.env.RENDER_DISK_PATH || __dirname;
const GAME_DATA_PATH = path.join(DATA_DIR, 'gameData.json');
const APP_STATE_PATH = path.join(DATA_DIR, 'appState.json');

app.locals.sharedStats = {}; // This will hold the persistent state for the prediction engine
app.locals.nextPrediction = null; 

function loadState() {
    if (fs.existsSync(APP_STATE_PATH)) {
        try {
            const rawData = fs.readFileSync(APP_STATE_PATH, 'utf8');
            app.locals.sharedStats = JSON.parse(rawData);
            console.log("Prediction engine state loaded from appState.json.");
        } catch (error) {
            console.error("Could not load prediction state, starting fresh.", error);
>>>>>>> c4397f1c
            app.locals.sharedStats = {};
        }
    }
}

function saveState() {
    try {
<<<<<<< HEAD
        const stateRef = db.collection('app-state').doc('main');
        await stateRef.set(app.locals.sharedStats);
=======
        fs.writeFileSync(APP_STATE_PATH, JSON.stringify(app.locals.sharedStats, null, 2));
>>>>>>> c4397f1c
    } catch (error) {
        console.error("Failed to save prediction state:", error);
    }
}

// --- Main Data & Prediction Cycle ---
async function mainCycle() {
    console.log('Fetching latest game data...');
    try {
        const response = await fetch(
            "https://api.fantasygamesapi.com/api/webapi/GetNoaverageEmerdList",
            {
                method: "POST",
                headers: { "Content-Type": "application/json" },
                body: JSON.stringify({
                    pageSize: 10,
                    pageNo: 1,
                    typeId: 1,
                    language: 0,
                    random: "4a0522c6ecd8410496260e686be2a57c",
                    signature: "334B5E70A0C9B8918B0B15E517E2069C",
                    timestamp: Math.floor(Date.now() / 1000),
                }),
            }
        );

        if (!response.ok) throw new Error(`API responded with status: ${response.status}`);

        const apiData = await response.json();
        if (!apiData?.data?.list?.length) return;

        const latestGameResult = apiData.data.list[0];
<<<<<<< HEAD
        const periodId = String(latestGameResult.issueNumber);
        const gameResultRef = db.collection('game-history').doc(periodId);
        
        const doc = await gameResultRef.get();
        if (!doc.exists) {
            await gameResultRef.set(latestGameResult);
            console.log(`Stored new game result for period ${periodId}`);

            const historySnapshot = await db.collection('game-history').orderBy('issueNumber', 'desc').limit(200).get();
            const history = historySnapshot.docs.map(doc => doc.data());
=======
        const gameDataStore = fs.existsSync(GAME_DATA_PATH) ? JSON.parse(fs.readFileSync(GAME_DATA_PATH, 'utf8')) : { history: [] };

        if (!gameDataStore.history.some(h => h.issueNumber === latestGameResult.issueNumber)) {
>>>>>>> c4397f1c
            
            if (app.locals.sharedStats.lastPredictedOutcome) {
                 app.locals.sharedStats.lastActualOutcome = latestGameResult.number;
            }

            gameDataStore.history.unshift(latestGameResult);
            // No limit on history size, it will grow indefinitely
            fs.writeFileSync(GAME_DATA_PATH, JSON.stringify(gameDataStore, null, 2));
            console.log(`Stored new game result for period ${latestGameResult.issueNumber}. Total records: ${gameDataStore.history.length}`);

            const nextPeriod = (BigInt(latestGameResult.issueNumber) + 1n).toString();
            console.log(`Running prediction for next period: ${nextPeriod}`);
            
            const prediction = ultraAIPredict(gameDataStore.history, app.locals.sharedStats);
            
            app.locals.nextPrediction = {
                period: nextPeriod,
                ...prediction
            };
            
<<<<<<< HEAD
            await saveState();

            const countSnapshot = await db.collection('game-history').count().get();
            const count = countSnapshot.data().count;
            if (count > 50000) {
                const oldDocsSnapshot = await db.collection('game-history').orderBy('issueNumber', 'asc').limit(count - 50000).get();
                const batch = db.batch();
                oldDocsSnapshot.docs.forEach(doc => batch.delete(doc.ref));
                await batch.commit();
                console.log(`Pruned ${oldDocsSnapshot.size} old records.`);
            }
=======
            saveState();
>>>>>>> c4397f1c
        }
    } catch (error) {
        console.error('Main cycle failed:', error);
    }
}

setInterval(mainCycle, 20000);

// --- API ENDPOINTS ---
app.get('/predict', requireApiKey, (req, res) => {
    if (app.locals.nextPrediction) {
        res.json({
            period: app.locals.nextPrediction.period,
            finalDecision: app.locals.nextPrediction.finalDecision,
            finalConfidence: app.locals.nextPrediction.finalConfidence * 100, 
        });
    } else {
        res.status(404).json({ error: 'Prediction not available yet. Please wait for the next cycle.' });
    }
});

app.get('/get-result', requireApiKey, (req, res) => {
    const { period } = req.query;
    if (!period) return res.status(400).json({ error: 'Period query parameter is required.' });
    if (!fs.existsSync(GAME_DATA_PATH)) return res.status(404).json({ error: 'Game data file not found.' });
    
    try {
        const gameDataStore = JSON.parse(fs.readFileSync(GAME_DATA_PATH, 'utf8'));
        const result = gameDataStore.history.find(item => String(item.issueNumber) === String(period));
        if (result) {
            res.json({ period: result.issueNumber, number: result.number });
        } else {
            res.status(404).json({ error: `Result for period ${period} not found.` });
        }
    } catch (error) {
        console.error(`Error in /get-result:`, error);
        res.status(500).json({ error: 'Internal server error.' });
    }
});

app.get('/game-data', requireApiKey, (req, res) => {
    if (fs.existsSync(GAME_DATA_PATH)) {
        res.sendFile(GAME_DATA_PATH);
    } else {
        res.status(404).json({ history: [] });
    }
});

app.get('/status', requireApiKey, (req, res) => {
    if (!fs.existsSync(GAME_DATA_PATH)) {
        return res.json({ collectedDataCount: 0 });
    }
    try {
        const gameDataStore = JSON.parse(fs.readFileSync(GAME_DATA_PATH, 'utf8'));
        const count = gameDataStore.history?.length || 0;
        res.json({ collectedDataCount: count });
    } catch (error) {
        console.error(`Error in /status:`, error);
        res.status(500).json({ error: 'Internal server error.' });
    }
});

app.listen(PORT, () => {
    console.log(`Server is running on http://localhost:${PORT}`);
    loadState();
    mainCycle(); 
});
<|MERGE_RESOLUTION|>--- conflicted
+++ resolved
@@ -1,251 +1,181 @@
-require('dotenv').config();
-const express = require('express');
-const path = require('path');
-const fs = require('fs');
-const cors = require('cors');
-const { ultraAIPredict } = require('./predictionLogic.js');
-<<<<<<< HEAD
-const admin = require('firebase-admin');
-
-// --- Firebase Admin SDK Initialization ---
-try {
-    // FIX: Explicitly providing the projectId to prevent auto-detection issues.
-    admin.initializeApp({
-        credential: admin.credential.applicationDefault(),
-        projectId: process.env.GCLOUD_PROJECT, // This line directly uses the environment variable
-        databaseURL: `https://${process.env.GCLOUD_PROJECT}.firebaseio.com`
-    });
-    console.log("Firebase Admin SDK initialized successfully.");
-} catch (error) {
-    console.error("FATAL: Firebase Admin SDK initialization failed. Ensure GOOGLE_APPLICATION_CREDENTIALS and GCLOUD_PROJECT are set correctly.", error);
-    process.exit(1); // Exit if Firebase can't be initialized
-}
-=======
->>>>>>> c4397f1c
-
-const app = express();
-const PORT = process.env.PORT || 3000;
-
-// --- CORS Configuration ---
-const allowedOrigin = process.env.ALLOWED_ORIGIN || '*'; 
-const corsOptions = {
-  origin: allowedOrigin
-};
-app.use(cors(corsOptions));
-app.use(express.json());
-
-// --- API Key Middleware ---
-const requireApiKey = (req, res, next) => {
-  const apiKey = req.get('X-API-Key');
-  const serverApiKey = process.env.API_KEY;
-
-  if (!serverApiKey) {
-      console.error("FATAL: API_KEY environment variable is not set on the server.");
-      return res.status(500).json({ error: 'Server configuration error: API Key not set.' });
-  }
-
-  if (!apiKey || apiKey !== serverApiKey) {
-    return res.status(401).json({ error: 'Unauthorized: Invalid or missing API Key' });
-  }
-  next();
-};
-
-<<<<<<< HEAD
-// --- PATHS & STATE MANAGEMENT ---
-const DATA_DIR = process.env.RENDER_DISK_PATH || __dirname;
-const GAME_DATA_PATH = path.join(DATA_DIR, 'gameData.json'); // This is now a fallback/legacy path
-const APP_STATE_PATH = path.join(DATA_DIR, 'appState.json'); // This is now a fallback/legacy path
-
-let sharedStats = {}; // This will hold the persistent state for the prediction engine
-app.locals.nextPrediction = null; // Store nextPrediction on the app object
-
-async function loadState() {
-    try {
-        const stateRef = db.collection('app-state').doc('main');
-        const doc = await stateRef.get();
-        if (doc.exists) {
-            app.locals.sharedStats = doc.data();
-            console.log("Prediction engine state loaded from Firestore.");
-        } else {
-            console.log("No prediction state found in Firestore, starting fresh.");
-=======
-// --- PATHS & STATE MANAGEMENT (using local JSON files) ---
-const DATA_DIR = process.env.RENDER_DISK_PATH || __dirname;
-const GAME_DATA_PATH = path.join(DATA_DIR, 'gameData.json');
-const APP_STATE_PATH = path.join(DATA_DIR, 'appState.json');
-
-app.locals.sharedStats = {}; // This will hold the persistent state for the prediction engine
-app.locals.nextPrediction = null; 
-
-function loadState() {
-    if (fs.existsSync(APP_STATE_PATH)) {
-        try {
-            const rawData = fs.readFileSync(APP_STATE_PATH, 'utf8');
-            app.locals.sharedStats = JSON.parse(rawData);
-            console.log("Prediction engine state loaded from appState.json.");
-        } catch (error) {
-            console.error("Could not load prediction state, starting fresh.", error);
->>>>>>> c4397f1c
-            app.locals.sharedStats = {};
-        }
-    }
-}
-
-function saveState() {
-    try {
-<<<<<<< HEAD
-        const stateRef = db.collection('app-state').doc('main');
-        await stateRef.set(app.locals.sharedStats);
-=======
-        fs.writeFileSync(APP_STATE_PATH, JSON.stringify(app.locals.sharedStats, null, 2));
->>>>>>> c4397f1c
-    } catch (error) {
-        console.error("Failed to save prediction state:", error);
-    }
-}
-
-// --- Main Data & Prediction Cycle ---
-async function mainCycle() {
-    console.log('Fetching latest game data...');
-    try {
-        const response = await fetch(
-            "https://api.fantasygamesapi.com/api/webapi/GetNoaverageEmerdList",
-            {
-                method: "POST",
-                headers: { "Content-Type": "application/json" },
-                body: JSON.stringify({
-                    pageSize: 10,
-                    pageNo: 1,
-                    typeId: 1,
-                    language: 0,
-                    random: "4a0522c6ecd8410496260e686be2a57c",
-                    signature: "334B5E70A0C9B8918B0B15E517E2069C",
-                    timestamp: Math.floor(Date.now() / 1000),
-                }),
-            }
-        );
-
-        if (!response.ok) throw new Error(`API responded with status: ${response.status}`);
-
-        const apiData = await response.json();
-        if (!apiData?.data?.list?.length) return;
-
-        const latestGameResult = apiData.data.list[0];
-<<<<<<< HEAD
-        const periodId = String(latestGameResult.issueNumber);
-        const gameResultRef = db.collection('game-history').doc(periodId);
-        
-        const doc = await gameResultRef.get();
-        if (!doc.exists) {
-            await gameResultRef.set(latestGameResult);
-            console.log(`Stored new game result for period ${periodId}`);
-
-            const historySnapshot = await db.collection('game-history').orderBy('issueNumber', 'desc').limit(200).get();
-            const history = historySnapshot.docs.map(doc => doc.data());
-=======
-        const gameDataStore = fs.existsSync(GAME_DATA_PATH) ? JSON.parse(fs.readFileSync(GAME_DATA_PATH, 'utf8')) : { history: [] };
-
-        if (!gameDataStore.history.some(h => h.issueNumber === latestGameResult.issueNumber)) {
->>>>>>> c4397f1c
-            
-            if (app.locals.sharedStats.lastPredictedOutcome) {
-                 app.locals.sharedStats.lastActualOutcome = latestGameResult.number;
-            }
-
-            gameDataStore.history.unshift(latestGameResult);
-            // No limit on history size, it will grow indefinitely
-            fs.writeFileSync(GAME_DATA_PATH, JSON.stringify(gameDataStore, null, 2));
-            console.log(`Stored new game result for period ${latestGameResult.issueNumber}. Total records: ${gameDataStore.history.length}`);
-
-            const nextPeriod = (BigInt(latestGameResult.issueNumber) + 1n).toString();
-            console.log(`Running prediction for next period: ${nextPeriod}`);
-            
-            const prediction = ultraAIPredict(gameDataStore.history, app.locals.sharedStats);
-            
-            app.locals.nextPrediction = {
-                period: nextPeriod,
-                ...prediction
-            };
-            
-<<<<<<< HEAD
-            await saveState();
-
-            const countSnapshot = await db.collection('game-history').count().get();
-            const count = countSnapshot.data().count;
-            if (count > 50000) {
-                const oldDocsSnapshot = await db.collection('game-history').orderBy('issueNumber', 'asc').limit(count - 50000).get();
-                const batch = db.batch();
-                oldDocsSnapshot.docs.forEach(doc => batch.delete(doc.ref));
-                await batch.commit();
-                console.log(`Pruned ${oldDocsSnapshot.size} old records.`);
-            }
-=======
-            saveState();
->>>>>>> c4397f1c
-        }
-    } catch (error) {
-        console.error('Main cycle failed:', error);
-    }
-}
-
-setInterval(mainCycle, 20000);
-
-// --- API ENDPOINTS ---
-app.get('/predict', requireApiKey, (req, res) => {
-    if (app.locals.nextPrediction) {
-        res.json({
-            period: app.locals.nextPrediction.period,
-            finalDecision: app.locals.nextPrediction.finalDecision,
-            finalConfidence: app.locals.nextPrediction.finalConfidence * 100, 
-        });
-    } else {
-        res.status(404).json({ error: 'Prediction not available yet. Please wait for the next cycle.' });
-    }
-});
-
-app.get('/get-result', requireApiKey, (req, res) => {
-    const { period } = req.query;
-    if (!period) return res.status(400).json({ error: 'Period query parameter is required.' });
-    if (!fs.existsSync(GAME_DATA_PATH)) return res.status(404).json({ error: 'Game data file not found.' });
-    
-    try {
-        const gameDataStore = JSON.parse(fs.readFileSync(GAME_DATA_PATH, 'utf8'));
-        const result = gameDataStore.history.find(item => String(item.issueNumber) === String(period));
-        if (result) {
-            res.json({ period: result.issueNumber, number: result.number });
-        } else {
-            res.status(404).json({ error: `Result for period ${period} not found.` });
-        }
-    } catch (error) {
-        console.error(`Error in /get-result:`, error);
-        res.status(500).json({ error: 'Internal server error.' });
-    }
-});
-
-app.get('/game-data', requireApiKey, (req, res) => {
-    if (fs.existsSync(GAME_DATA_PATH)) {
-        res.sendFile(GAME_DATA_PATH);
-    } else {
-        res.status(404).json({ history: [] });
-    }
-});
-
-app.get('/status', requireApiKey, (req, res) => {
-    if (!fs.existsSync(GAME_DATA_PATH)) {
-        return res.json({ collectedDataCount: 0 });
-    }
-    try {
-        const gameDataStore = JSON.parse(fs.readFileSync(GAME_DATA_PATH, 'utf8'));
-        const count = gameDataStore.history?.length || 0;
-        res.json({ collectedDataCount: count });
-    } catch (error) {
-        console.error(`Error in /status:`, error);
-        res.status(500).json({ error: 'Internal server error.' });
-    }
-});
-
-app.listen(PORT, () => {
-    console.log(`Server is running on http://localhost:${PORT}`);
-    loadState();
-    mainCycle(); 
-});
+require('dotenv').config();
+const express = require('express');
+const path = require('path');
+const fs = require('fs');
+const cors = require('cors');
+const { ultraAIPredict } = require('./predictionLogic.js');
+
+const app = express();
+const PORT = process.env.PORT || 3000;
+
+// --- CORS Configuration ---
+const allowedOrigin = process.env.ALLOWED_ORIGIN || '*'; 
+const corsOptions = {
+  origin: allowedOrigin
+};
+app.use(cors(corsOptions));
+app.use(express.json());
+
+// --- API Key Middleware ---
+const requireApiKey = (req, res, next) => {
+  const apiKey = req.get('X-API-Key');
+  const serverApiKey = process.env.API_KEY;
+
+  if (!serverApiKey) {
+      console.error("FATAL: API_KEY environment variable is not set on the server.");
+      return res.status(500).json({ error: 'Server configuration error: API Key not set.' });
+  }
+
+  if (!apiKey || apiKey !== serverApiKey) {
+    return res.status(401).json({ error: 'Unauthorized: Invalid or missing API Key' });
+  }
+  next();
+};
+
+// --- PATHS & STATE MANAGEMENT (using local JSON files) ---
+const DATA_DIR = process.env.RENDER_DISK_PATH || __dirname;
+const GAME_DATA_PATH = path.join(DATA_DIR, 'gameData.json');
+const APP_STATE_PATH = path.join(DATA_DIR, 'appState.json');
+
+app.locals.sharedStats = {}; // This will hold the persistent state for the prediction engine
+app.locals.nextPrediction = null; 
+
+function loadState() {
+    if (fs.existsSync(APP_STATE_PATH)) {
+        try {
+            const rawData = fs.readFileSync(APP_STATE_PATH, 'utf8');
+            app.locals.sharedStats = JSON.parse(rawData);
+            console.log("Prediction engine state loaded from appState.json.");
+        } catch (error) {
+            console.error("Could not load prediction state, starting fresh.", error);
+            app.locals.sharedStats = {};
+        }
+    }
+}
+
+function saveState() {
+    try {
+        fs.writeFileSync(APP_STATE_PATH, JSON.stringify(app.locals.sharedStats, null, 2));
+    } catch (error) {
+        console.error("Failed to save prediction state:", error);
+    }
+}
+
+// --- Main Data & Prediction Cycle ---
+async function mainCycle() {
+    console.log('Fetching latest game data...');
+    try {
+        const response = await fetch(
+            "https://api.fantasygamesapi.com/api/webapi/GetNoaverageEmerdList",
+            {
+                method: "POST",
+                headers: { "Content-Type": "application/json" },
+                body: JSON.stringify({
+                    pageSize: 10,
+                    pageNo: 1,
+                    typeId: 1,
+                    language: 0,
+                    random: "4a0522c6ecd8410496260e686be2a57c",
+                    signature: "334B5E70A0C9B8918B0B15E517E2069C",
+                    timestamp: Math.floor(Date.now() / 1000),
+                }),
+            }
+        );
+
+        if (!response.ok) throw new Error(`API responded with status: ${response.status}`);
+
+        const apiData = await response.json();
+        if (!apiData?.data?.list?.length) return;
+
+        const latestGameResult = apiData.data.list[0];
+        const gameDataStore = fs.existsSync(GAME_DATA_PATH) ? JSON.parse(fs.readFileSync(GAME_DATA_PATH, 'utf8')) : { history: [] };
+
+        if (!gameDataStore.history.some(h => h.issueNumber === latestGameResult.issueNumber)) {
+            
+            if (app.locals.sharedStats.lastPredictedOutcome) {
+                 app.locals.sharedStats.lastActualOutcome = latestGameResult.number;
+            }
+
+            gameDataStore.history.unshift(latestGameResult);
+            // No limit on history size, it will grow indefinitely
+            fs.writeFileSync(GAME_DATA_PATH, JSON.stringify(gameDataStore, null, 2));
+            console.log(`Stored new game result for period ${latestGameResult.issueNumber}. Total records: ${gameDataStore.history.length}`);
+
+            const nextPeriod = (BigInt(latestGameResult.issueNumber) + 1n).toString();
+            console.log(`Running prediction for next period: ${nextPeriod}`);
+            
+            const prediction = ultraAIPredict(gameDataStore.history, app.locals.sharedStats);
+            
+            app.locals.nextPrediction = {
+                period: nextPeriod,
+                ...prediction
+            };
+            
+            saveState();
+        }
+    } catch (error) {
+        console.error('Main cycle failed:', error);
+    }
+}
+
+setInterval(mainCycle, 20000);
+
+// --- API ENDPOINTS ---
+app.get('/predict', requireApiKey, (req, res) => {
+    if (app.locals.nextPrediction) {
+        res.json({
+            period: app.locals.nextPrediction.period,
+            finalDecision: app.locals.nextPrediction.finalDecision,
+            finalConfidence: app.locals.nextPrediction.finalConfidence * 100, 
+        });
+    } else {
+        res.status(404).json({ error: 'Prediction not available yet. Please wait for the next cycle.' });
+    }
+});
+
+app.get('/get-result', requireApiKey, (req, res) => {
+    const { period } = req.query;
+    if (!period) return res.status(400).json({ error: 'Period query parameter is required.' });
+    if (!fs.existsSync(GAME_DATA_PATH)) return res.status(404).json({ error: 'Game data file not found.' });
+    
+    try {
+        const gameDataStore = JSON.parse(fs.readFileSync(GAME_DATA_PATH, 'utf8'));
+        const result = gameDataStore.history.find(item => String(item.issueNumber) === String(period));
+        if (result) {
+            res.json({ period: result.issueNumber, number: result.number });
+        } else {
+            res.status(404).json({ error: `Result for period ${period} not found.` });
+        }
+    } catch (error) {
+        console.error(`Error in /get-result:`, error);
+        res.status(500).json({ error: 'Internal server error.' });
+    }
+});
+
+app.get('/game-data', requireApiKey, (req, res) => {
+    if (fs.existsSync(GAME_DATA_PATH)) {
+        res.sendFile(GAME_DATA_PATH);
+    } else {
+        res.status(404).json({ history: [] });
+    }
+});
+
+app.get('/status', requireApiKey, (req, res) => {
+    if (!fs.existsSync(GAME_DATA_PATH)) {
+        return res.json({ collectedDataCount: 0 });
+    }
+    try {
+        const gameDataStore = JSON.parse(fs.readFileSync(GAME_DATA_PATH, 'utf8'));
+        const count = gameDataStore.history?.length || 0;
+        res.json({ collectedDataCount: count });
+    } catch (error) {
+        console.error(`Error in /status:`, error);
+        res.status(500).json({ error: 'Internal server error.' });
+    }
+});
+
+app.listen(PORT, () => {
+    console.log(`Server is running on http://localhost:${PORT}`);
+    loadState();
+    mainCycle(); 
+});